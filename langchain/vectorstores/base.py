--- conflicted
+++ resolved
@@ -45,7 +45,6 @@
     ) -> List[Document]:
         """Return docs most similar to query."""
 
-<<<<<<< HEAD
     @abstractmethod
     def similarity_search_by_id(
             self, doc_id: str, k: int = 4, query_filter: VectorStoreFilter = None, **kwargs: Any
@@ -54,12 +53,7 @@
 
     @abstractmethod
     def similarity_search_by_vector(
-            self, vector: List[int], k: int = 4, query_filter: VectorStoreFilter = None, **kwargs: Any
-    ) -> List[Document]:
-        """Return docs most similar to a given embedding vector from vector store."""
-=======
-    def similarity_search_by_vector(
-        self, embedding: List[float], k: int = 4, **kwargs: Any
+            self, vector: List[float], k: int = 4, query_filter: VectorStoreFilter = None, **kwargs: Any
     ) -> List[Document]:
         """Return docs most similar to embedding vector.
 
@@ -71,7 +65,6 @@
             List of Documents most similar to the query vector.
         """
         raise NotImplementedError
->>>>>>> 6fafcd0a
 
     def max_marginal_relevance_search(
             self, query: str, k: int = 4, fetch_k: int = 20
